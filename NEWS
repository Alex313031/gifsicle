Gifsicle NEWS

<<<<<<< HEAD
=======
Version 1.88   1.Jul.2015

* Fix bug where long comments were read incorrectly. Reported by
  kazarny.

* Add --no-ignore-errors option.


Version 1.87   9.Dec.2014

* Always optimize as if the background is transparent. This fixes some
  rare bugs reported by Lars Dieckow.

* Fix --crop issue with must-be-preserved frames that are out of the
  crop window.


Version 1.86   14.Oct.2014

* Further fix --rotate + --crop.


Version 1.85   14.Oct.2014

* Greatly improve optimization time for images with many colors.

* Add --no-extensions (with the s) and document those options more.

* Fix bug in interaction of --resize and --rotate reported by Michał
  Ziemba.


>>>>>>> cc2d1931
Version 1.84   29.Jun.2014

* Correct optimizer bug that affected GIFs with 65535 or more total
  colors. Reported by Jernej Simončič.


Version 1.83   21.Apr.2014

* Correct bug in custom gamma values reported by Kornel Lesiński.

* Update Windows build.


Version 1.82   27.Mar.2014

* Correct bug in `mix` sampling method reported by Bryan Stillwell.


Version 1.81   24.Mar.2014

* Correct bug in `mix` sampling method reported by Bryan Stillwell.


Version 1.80   18.Mar.2014

* Bug fixes and improved error messages.


Version 1.79   17.Mar.2014

* Major improvements in image scaling. Work sponsored by Tumblr via
  Mike Hurwitz.

** Add new resize sampling methods `mix`, `box`, `catrom`, `mitchell`,
   `lanczos2`, and `lanczos3`, selectable by `--resize-method`. The
   `catrom` filter often gives good results; the slightly faster `mix`
   method (a bilinear interpolator) is now the default. These new
   sampling methods consider all of the image's input colors when
   shrinking the image, producing better, less noisy output for most
   images.

** Add `--resize-colors`, which allows Gifsicle to enlarge the palette
   when resizing images. This is particularly important when shrinking
   images with small colormaps---e.g., shrinking a black-and-white
   image should probably introduce shades of gray.

* Support extensions such as XMP4 in which extension packet boundaries
  matter. Reported by `ata4`.

* Many bug fixes, especially to cropping. Thanks to Tumblr and to
  Bryan Stillwell, Tal Lev-Ami, "Marco," and others.


Version 1.78   9.Dec.2013

* Correct an optimization bug introduced in 1.76. Reported by Tom
  Roostan.


Version 1.77   26.Nov.2013

* Major improvements to color selection (important when reducing
  colormap size). Use gamma-corrected colors in selection and
  dithering; this makes image quality much better. Also, when reducing
  colors with dithering, prefer to select colors that dithering can't
  approximate.

* Add ordered dithering modes, which avoid animation artifacts. The
  default ordered dithering mode (`--dither=ordered`) is a novel mode
  that combines some of the visual advantages of error diffusion with
  the artifact avoidance of ordered dithering.

* Add halftone dithering (`--dither=halftone`).

* gifview: Improved cache memory management for better animations.
  Collect memory for old frames based on an explicit --memory-limit
  (default 40MB).

* gifview: Add `--fallback-delay` option, to specify a fallback delay
  for frames with delay 0. Thanks to Sung Pae.


Version 1.76   20.Nov.2013

* Fix `-O2` crashes introduced with `--resize` improvements. Reported
  by Bryan Stillwell.


Version 1.75   18.Nov.2013

* Improve `--careful` (fewer crashes). Reported by Bryan Stillwell.

* Improve `-O2`: again, don't refuse to optimize images with local
  color tables. Reported by Bryan Stillwell.

* Greatly improve `--dither` speed.


Version 1.74   16.Nov.2013

* Improve `--resize` behavior: avoid animation artifacts due to
  different rounding decisions. Also speed it up. Reported by Bryan
  Stillwell.


Version 1.73   15.Nov.2013

* Fix bug where `-O2` would refuse to optimize some images with local
  color tables, claiming that "more than 256 colors were required".
  What was really required is previous disposal. Reported by Bryan
  Stillwell.


Version 1.72   9.Nov.2013

* Fix crash bugs on some combinations of `--crop` and `--resize`
  (prevalent on images whose first frame didn't cover the whole
  logical screen). Reported by Bryan Stillwell.


Version 1.71   15.Jun.2013

* Avoid rounding errors in `--resize`. Reported by Paul Kane.

* Report error when `-I` is combined with `-b`. Reported by Frank
  Dana.

* Frame selections also apply in batch mode. Reported by LOU Yu Hong
  Leo.


Version 1.70   31.Jan.2013

* Fix `--crop` bug introduced in version 1.68, visible in images
  containing local color tables. Bug reported by Alberto Nannini.


Version 1.69   31.Jan.2013

* Minor bug fix release.


Version 1.68   24.Nov.2012

* gifsicle: Alberto Nannini reported some images that are optimized
  beyond what Gifsicle can do. In fact, Gifsicle's GIF writer was
  limited enough that even when running without optimization, it
  seriously expanded the input images. Some improvements to Gifsicle's
  writing procedure avoid this problem; now `gifsicle IMAGE` will
  produce large results less often, and when it does generate larger
  results, they're larger by hundreds of bytes, not hundreds of
  thousands. However, due to restrictions in the current optimizer (and
  on my time), I was unable to improve `gifsicle -O3`'s handling of
  these images. The optimizer that produced the images must be doing
  something pretty clever. (Is it SuperGIF?)


Version 1.67   5.May.2012

* gifsicle: Frame specifications like "#2-0" are allowed; they insert
  frames in reverse order. Feature request from Leon Arnott.

* gifview: Add --min-delay option.


Version 1.66   2.Apr.2012

* gifsicle: Add -Okeep-empty for Gerald Johanson.


Version 1.65   2.Apr.2012

* gifsicle: Several users (Kornel Lesiński and others) reported "bugs" with
  Gifsicle-optimized images and Mac programs like Safari. The bug is in
  Safari, but add --careful to work around it.

* Improve -O3 a bit (although for some images, the new -O3 is bigger than
  the old).


Version 1.64   22.Nov.2011

* gifsicle: Add --resize-fit options.  Tom Glenne request.


Version 1.63   17.Jul.2011

* gifsicle: Avoid crash on frame selections where frames are repeated.
  Werner Lemberg report.


Version 1.62   4.Apr.2011

* gifsicle: -O3 optimization level tries even harder, so that now gifsicle
  -O3 should never produce larger results than gifsicle-1.60 -O2.  Jernej
  Simončič report.


Version 1.61   25.Feb.2011

* gifsicle: Add new -O3 optimization level, which applies several
  transparency heuristics and picks the one with the best result.  David
  Jamroga pointed out a file that gifsicle made larger; -O3 shrinks it.

* gifsicle: Correct some optimizer bugs introduced in 1.59 that could lead
  to visually different output.

* gifdiff: Add -w/--ignore-redundancy option.

* gifview: Correct crash bug.

* gifsicle/gifdiff: Correct occasionally odd error messages.


Version 1.60   12.Apr.2010

* GIF reading library: Correct error that could corrupt the reading of
  certain large images.  Reported by Jernej Simončič.


Version 1.59   11.Mar.2010

* gifsicle -O2: Optimize away entirely-transparent frames when possible.
  Requested by Gerald Johanson.


Version 1.58   14.Jan.2010

* gifsicle: Fix optimizer bug reported by Dion Mendel.


Version 1.57   11.Nov.2009

* gifsicle: Don't throw away totally-cropped frames with 0 delay, since
  most browsers treat 0-delay frames as 100ms-delay frames.  Reported by
  Calle Kabo.


Version 1.56   18.Oct.2009

* gifsicle: Fix --crop-transparency for animated images; previous versions
  could lose frames.  Problem reported by Daniel v. Dombrowski.

* gifview: Make --disposal=background behavior look like Firefox.


Version 1.55   3.Apr.2009

* gifsicle: Another optimize fix for --disposal previous.  Reported by
  Gerald Johanson.


Version 1.54   3.Apr.2009

* gifsicle, gifview: Fix several serious bugs with --disposal previous that
  could affect optimized, unoptimized, and displayed images.  Reported by
  Gerald Johanson.


Version 1.53   19.Mar.2009

* gifsicle: Frames in an unoptimized image will use disposal "none" when
  possible.  This leads to fewer surprises later.


Version 1.52   18.May.2008

* gifsicle: Fix bug introduced in 1.51: --crop-transparent works.  Reported by
  dgdd wanadoo fr.


Version 1.51   12.May.2008

* gifsicle: '--crop' preserves the logical screen when it can.  Reported by
  Petio Tonev.


Version 1.50   7.May.2008

* gifsicle, gifview: Refuse to read GIFs from the terminal.  Requested by
  Robert Riebisch.


Version 1.49   2.May.2008

* Just some Makefile updates requested by Robert Riebisch.


Version 1.48   16.Mar.2007

* gifsicle: Avoid crash in '--crop-transparency' when an image's first
  frame is totally transparent.  Reported by Gerald Johanson.


Version 1.47   10.Mar.2007

* gifsicle: Improve '--nextfile' behavior.


Version 1.46   9.Jan.2007

* gifsicle: Add '--nextfile' option, useful for scripts.  Problem reported
  by Jason Young.


Version 1.45   30.Dec.2006

* Do not compile gifview by default when X is not available.

* gifview: Add '--title' option, based on patch supplied by Andres Tello
  Abrego.


Version 1.44   3.Oct.2005

* gifview: Enforce a minimum delay of 0.002 sec.  Requested by Dale Wiles.


Version 1.43   8.Sep.2005

* '-I -b', and other similar combinations, causes a fatal error rather than
  putting information in an unexpected file.  Reported by Michiel de Bondt.


Version 1.42   8.Jan.2005

* Improve manual page.


Version 1.41   19.Aug.2004

* Fix problems with 64-bit machines.  Thanks to Dan Stahlke for pointing
  out the problem and providing a patch.


Version 1.40   28.Aug.2003

* Fix longstanding bug where '--disposal=previous' was mistakenly
  equivalent to '--disposal=asis'.

* Include Makefile.bcc, from Stephen Schnipsel.


Version 1.39   11.Jul.2003

* Fix Makefile.w32 (oops).


Version 1.38   26.Jun.2003

* Include Makefile.w32 (oops).


Version 1.37   11.Feb.2003

* Fix bug where combining `--rotate-X' and `-O' options would cause a
  segmentation fault. Reported by Dan Lasley <Dan_Lasley@hilton.com>.

* Rearrange source tree.


Version 1.36   17.Nov.2002

* Fix subscript-out-of-range error in main.c reported by Andrea Suatoni.


Version 1.35   14.Aug.2002

* Fixed bug where `--crop' could cause a segmentation fault, present since
  1.32 or 1.33. Reported by Tom Schumm <phong@phong.org>.


Version 1.34   13.Aug.2002

* Fixed bug where combining `--crop' and `-O' options could corrupt output.
  Reported by Tom Schumm <phong@phong.org>.


Version 1.33   1.Aug.2002

* Be more careful about time while animating. In particular, prepare frames
  before they are needed, so that they can be displayed exactly when
  required. Problem reported by Walter Harms <WHarms@bfs.de>.

* More warning fixes.


Version 1.32   5.Jul.2002

* Add `--multifile' option handling concatenated GIF files. This is useful
  for scripts. For example, `gifsicle --multifile -' will merge all GIF
  files written to its standard input into a single animation.

* More fixes for spurious background warnings.


Version 1.31   17.Jun.2002

* Changed behavior of `--crop X,Y+WIDTHxHEIGHT' option when WIDTH or HEIGHT
  is negative. Previously, zero or negative WIDTH and HEIGHT referred to
  the image's entire width or height. Thus, the option `--crop 10,0+0x0'
  would always lead to an error, because the crop left position (10) plus
  the crop width (the image width) was 10 pixels beyond the image edge. The
  new behavior measures zero or negative WIDTH and HEIGHT relative to the
  image's bottom-right corner.

* Changed background behavior. Hopefully the only user-visible effect will
  be fewer spurious warnings.

* Fixed a bug that could corrupt output when optimizing images with `-O2'
  that had more than 256 colors.


Version 1.30   27.Jul.2001

* Fixed bug in ungif code: Writing a large ungif could corrupt memory,
  leading eventually to bad output. This bug has been present since
  Gifsicle could write ungifs! Bad files and assistance provided by Jeff
  Brown <jabrown@ipn.caida.org>.


Version 1.29   22.May.2001

* Fixed an optimization bug that could produce bad images. Again, reported
  by Dale Wiles <dwiles@buffalo.veridian.com>. It turns out that 1.26 was a
  bad release! I've reconstructed and run some regression tests; hopefully
  Dale and I have exhausted the bug stream.


Version 1.28   13.May.2001

* `--colors' option still didn't work; it produced bad images. Again,
  thanks to Dale Wiles <dwiles@buffalo.veridian.com> for reporting the bug.

* Added explicit `--conserve-memory' option.


Version 1.27   10.May.2001

* Fixed `--colors' option, which caused segmentation faults. Thanks to Dale
  Wiles <dwiles@buffalo.veridian.com> for reporting the bug.


Version 1.26   22.Apr.2001

* Added `--crop-transparency' option, which crops any transparent edges off
  the image. Requested by Gre7g Luterman <gre7glut@earthlink.com>.

* Try to conserve memory in gifsicle when working with huge images (> 20
  megabytes of uncompressed data). May make gifsicle slower if you actually
  had enough memory to deal with the uncompressed data.


Version 1.25   13.Feb.2001

* Fixed gifview bug: If every frame in an animation had a small or
  zero delay, then gifview would previously enter a infinite loop and
  become noninteractive. Reported by Franc,ois Petitjean
  <francois.petitjean@bureauveritas.com>.


Version 1.24   11.Feb.2001

* Delete `unoptimized_pixmaps' array when deleting a viewer in gifview.
  Reported by Franc,ois Petitjean <francois.petitjean@bureauveritas.com>.

* Added `--resize-width' and `--resize-height' options.

* Why is it that Frenchmen are always telling me to delete the Clp_Parser
  immediately before calling exit()? Don't they realize that exit() frees
  application memory just as well as free()? Are things different in
  France? More French, perhaps?


Version 1.23   12.Dec.2000

* In Houston on a layover because of stupid Continental Airlines: allow
  GIFs without terminators. Problem reported by Matt Olech
  <Matt.Olech@airliance.com>.


Version 1.22   23.Nov.2000

* Handle time more carefully when displaying animations. Should result in
  more precise timings. Problem reported by Iris Baye <ibaye@gwdg.de>.


Version 1.21   9.Sep.2000

* Fixed `--careful -O2', which could create bad GIFs when there were bad
  interactions with transparency. Bug reported by Manfred Schwarb
  <schwarb@geo.umnw.ethz.ch>.


Version 1.20   23.Jun.2000

* Added `--careful' option, because some bad GIF implementations (Java,
  Internet Explorer) don't support Gifsicle's super-optimized, but legal,
  GIFs. Problem reported by Andrea Beiser <abb9@columbia.edu>.

* Gifdiff will work on very large images (better memory usage).


Version 1.19   25.Apr.2000

* Fixed memory corruption bug: `gifsicle --use-colormap=FILE.gif' would
  formerly cause a segmentation fault. Bug reported by Alan Watts
  <alan@16color.com>.


Version 1.18   3.Apr.2000

* Gifview now uses X server memory more parsimoniously. This should make it
  more robust, and nicer to the X server, on large animations. Requested by
  Vladimir Eltsov <ve@boojum.hut.fi>. Appears to solve bug reported by
  Vince McIntyre <vjm@Physics.usyd.edu.au>.

* Gifview treats frame selection more sensibly. A frame selection just
  tells it which frame to start on.

* Added a message to the manual page warning people to quote the `#'
  character in frame selections. The interactive bash shell, for example,
  interprets it as a comment.


Version 1.17   15.Mar.2000

* Added `--resize _xH' and `--resize Wx_'. Requested by Edwin Piekart
  <edwin@ckz.com.pl>.

* Changed behavior of `--no-logical-screen'. Now gifsicle will include all
  visible GIFs when calculating the size of the logical screen.

* Got rid of spurious redundant-option warnings.


Version 1.16.1   10.Sep.1999

* Gifview can put a GIF (or an animated GIF) on the root window; use
  `gifview -w root'. Requested by Roland Blais <roland@greatbasin.com>.


Version 1.16   31.Aug.1999

* Optimization improvement: More colormap manipulation. Version 1.16
  produces smaller GIFs than 1.15 in the large majority of cases (but not
  all).

* Fixed memory corruption bug in quantization. Found and fixed by Steven
  Marthouse <comments@vrml3d.com>.


Version 1.15   20.Aug.1999

* Bug fix: no more assertion failures when combining images that require
  local colormaps.

* Fixed serious quantization bug introduced in 1.14: when reducing the
  number of colors, gifsicle would ignore a random portion of the colors in
  the old colormap.

* Optimization bug fix: two adjacent identical frames will no longer crash
  the optimizer. Bug introduced in 1.14. That's two for two: two "speed
  improvements" in 1.14, two bugs introduced!

* Bug fix: Exploding the standard input results in files named
  `#stdin#.NNN', as the documentation claims, not `<stdin>.NNN'.

* Optimization improvement: the optimizer reorders colormaps in a slightly
  smarter way, which can result in smaller compression.

* If a position option like `-p 0,5' is followed by a multi-frame GIF
  (without frame specifications), then the position option places the
  animation as a whole, not each of its individual frames.

* An unrecognized nonnumeric frame specification is now treated as a file
  name, so you can say `gifsicle #stdin#.000', for example.

* Gifview improvements: Now even images with local color tables can be
  "unoptimized" or animated.

* `--replace' now preserves the replaced frame's disposal as well as its
  delay.

* `gifsicle -I -' reports "<stdin>" as the input file name.


Version 1.14.2   16.Aug.1999

* Fixed memory bug in Gif_DeleteImage (I freed a block of memory, then
  accessed it). I am a moron!! This bug affected Version 1.14.1 only.


Version 1.14.1   9.Aug.1999

* Fixed configuration bug: you couldn't compile gifsicle from a different
  directory (it told you to try --enable-ungif).

* Steven Marthouse <comments@vrml3d.com> helped fix `Makefile.w32' to
  enable wildcards in filenames under Windows. Requested by Mark Olesen
  <mark_olesen@hotmail.com>.


Version 1.14   2.Aug.1999

* Switched to an adaptive tree strategy for LZW GIF compression, which is
  faster than the old hashing strategy. This method is the brainchild of
  Hans Dinsen-Hansen <dino@danbbs.dk>.

* Bug fix/optimization improvement: Some images would include a transparent
  index that was not a valid color (it was larger than the colormap).
  Gifsicle formerly ignored these transparent indices. It doesn't any
  longer; furthermore, it will generate those kinds of transparent index,
  which can mean smaller colormaps and smaller GIFs.

* Speed improvements in optimization and colormap quantization.

* Added `--no-warnings' (`-w') option to inhibit warning messages.
  Suggested by Andrea Beiser <abb9@columbia.edu>.

* `--info' output can now be sent to a file with `-o', just as with any
  other kind of output.

* More specific error messages on invalid GIFs.


Version 1.13   16.Jun.1999

* Added optional support for run-length-encoded GIFs to avoid patent
  problems. Run-length encoding idea based on code by Hutchinson Avenue
  Software Corporation <http://www.hasc.com> found in Thomas Boutell's gd
  library <http://www.boutell.com>.

* `gifsicle --explode' now generates filenames of the form `file.000 ..
  file.100' rather than `file.0 .. file.100', so you can use shell globbing
  like `file.*' and automatically get the right order.

* Added `--background' option to gifview, so you can set the color used for
  transparent pixels. Suggested by Art Blair <apblair@students.wisc.edu>.

* Gifdiff is built by default on Unix.


Version 1.12   25.Mar.1999

* Added `--window' option to gifview, which lets it display a GIF in an
  arbitrary X window. Thanks to Larry Smith <lcs@zk3.dec.com> for patches.

* Added `--install-colormap' to gifview. Suggested by Yair Lenga
  <yair.lenga@ssmb.com>.

* Gifsicle now exits with status 1 if there were any errors, status 0
  otherwise. Before, it exited with status 1 only if there was a fatal error,
  or nothing was successfully output. The new behavior seems more useful.
  Problem reported by David Kelly <dkelly@nebula.tbe.com>.


Version 1.11.2   10.Mar.1999

* `gifsicle -U' will now unoptimize 1-image GIFs as well as animations.


Version 1.11.1   24.Jan.1999

* Fixed core dump on corrupted GIF files (in particular, bad extensions).
  Problem reported by tenthumbs <tenthumbs@cybernex.net>.


Version 1.11   22.Jan.1999

* Added `--scale XFACTORxYFACTOR' to complement `--resize'.

* Made `--resize' work better on animations (no more off-by-one errors).

* Fixed bug in `--use-colormap': If transparency was added to the new
  colormap, the transparent color index could later be used (incorrectly)
  as a real image color. This was particularly common if the image was
  dithered.

* `--dither' now tries to mitigate "jumping dither" animation artifacts
  (where adjacent frames in an animation have different dithering patterns,
  so the animation shifts). It does an OK job.

* Improvements to `--color-method=blend-diversity'.


Version 1.10   6.Jan.1999

* Gifview is built by default.

* No other changes from 1.10b1: Emil said it worked on Windows.


Version 1.10b1   31.Dec.1998

* The two malloc packages that come with Gifsicle don't #define `malloc' or
  `realloc'; they #define `xmalloc' and `xrealloc'.

* Changes to Windows port from Emil Mikulic <darkmoon@connexus.net.au>.


Version 1.9.2   28.Dec.1998

* Gifsicle compiles out of the box on Windows! Port maintained by Emil
  Mikulic <darkmoon@connexus.net.au>.

* Moved to config.h-based configuration to simplify GIF library and Windows
  port.

* Some CLP improvements.


Version 1.9.1   16.Dec.1998

* If a reduced-colormap image needs a special transparent color, gifsicle
  will now try to keep the same transparent color value as the input GIF.

* Cropping an image now automatically recalculates the output logical
  screen, rather than retaining the logical screen of the uncropped image.

* Improvement to colormap modification behavior: If it looks like a color
  reserved for transparency will be necessary, gifsicle will reserve a slot
  for it. This will reduce the likelihood that you ask for a colormap of
  size 64, say, and get one of size 128 (because gifsicle added a slot for
  transparency).


Version 1.9   14.Dec.1998

* `--no-background' is now the same as `--background=0' (set the background
  to pixel 0) instead of `--same-background'.


Version 1.9b3   10.Dec.1998

* Fixed a serious bug in merge.c introduced in 1.8: Merging several images
  with global colormaps could corrupt the output colors.

* Fixed a serious bug in optimize.c introduced in 1.9b1: Optimizing GIFs
  which required local color tables could crash the program due to a buffer
  overrun. (I was adding the background to the output colormap without
  making sure there was room for it.)

* Fixed an optimizer bug which could result in incorrect animations:
  background disposal was not handled correctly.

* The optimizer now generates `--disposal=none' instead of
  `--disposal=asis' in certain situations, which can result in smaller
  animations. Suggestion by Markus F.X.J. Oberhumer
  <k3040e4@c210.edvz.uni-linz.ac.at>.

* GIF library changes: cleaner, somewhat faster GIF reading code inspired
  by Patrick J. Naughton <naughton@wind.sun.com>, whose code is distributed
  with XV.


Version 1.9b2   9.Dec.1998

* Fixed `--logical-screen' and `--no-logical-screen', which had no effect
  in 1.9b1. In a stunning turn of events, this problem was reported by
  Markus F.X.J. Oberhumer <k3040e4@c210.edvz.uni-linz.ac.at>.


Version 1.9b1   5.Dec.1998

* Added `--resize WxH' option, prompted by code from Christian Kumpf
  <kumpf@igd.fhg.de>.

* Made `--change-color PIXELINDEX color' work, and `--change-color color
  PIXELINDEX' illegal.

* Many behavior fixes relating to background and transparency. Gifsicle
  would tend to create GIFs which looked as expected, but lost information
  internally; for example, a color value which was only used for
  transparency would be changed to black, no matter what the input color
  was. In some cases, gifsicle simply reports a warning now where it
  ignored information before. Problems reported by Markus F.X.J. Oberhumer
  <k3040e4@c210.edvz.uni-linz.ac.at>.

* Better error messages are now given on redundant, ambiguous, or useless
  command-line options.

* Options that affect GIFs on output (such as `--output', `--optimize') now
  behave more like other options: you should put them before the files they
  affect. (You may still put them at the end of the argument list if they
  should affect the last output file.) This should only affect people who
  used batch or explode mode in complex ways.

* Gifsicle will not write a GIF to stdout if it's connected to a terminal.


Version 1.8   3.Dec.1998

* Fixed strange behavior when changing transparency: a new black entry was
  added to the colormap in almost all situations. Problem reported by
  Markus F.X.J. Oberhumer <k3040e4@c210.edvz.uni-linz.ac.at>.

* Fixed `--transform-colormap' bug: commands like "thing 2" (ending in an
  integer) will work now.

* Small fixes (in a gifsicle pipeline, error messages won't be interleaved).


Version 1.7.1   2.Dec.1998

* Added configuration check for `strerror'. Problem reported by Mario
  Gallotta <Mario_Gallotta@optilink.dsccc.com>.

* Added colormap canonicalization: If you pipe a GIF through `gifsicle -O'
  or `-O2', the output colormaps will be arranged in a predictable order.
  Feature suggested by Markus F.X.J. Oberhumer
  <k3040e4@c210.edvz.uni-linz.ac.at>.


Version 1.7   28.Nov.1998

* Added `--use-colormap=gray' and `--use-colormap=bw'. Idea and some code
  thanks to Christian Kumpf <kumpf@igd.fhg.de>.

* Added `--transform-colormap', which allows you to plug programs into
  gifsicle that arbitrarily change GIF files' colormaps.

* All `--change-color' options now happen simultaneously, so you can safely
  swap two colors with `--change-color C1 C2 --change-color C2 C1'.

* Colormap modifications are slightly more powerful (they don't reserve a
  color for transparency if they don't need one, and if a subset of the
  modified colormap is used, only that subset is output).

* Fixed `--use-colormap' bug: the last color in a used colormap would be
  ignored (it was reserved for transparency). Symptom: if you put a
  partially transparent image into the Web-safe palette, the result would
  never contain white.

* When changing to a grayscale colormap, gifsicle now uses luminance
  difference to find the closest color. This gives better results for
  `--use-colormap=gray' and the like.

* Added Introduction and Concept Index sections to the gifsicle manpage.

* The gifsicle package now uses automake.


Version 1.6   23.Nov.1998

* A frame extracted from the middle of an animation will now have the
  animation's screen size rather than 640x480. Problem reported by Mr.
  Moose <mrmoose@execpc.com>.


Version 1.5   27.Sep.1998

* `--help' now prints on stdout, as according to the GNU standards.

* Changes to support Win32 port thanks to Emil Mikulic
  <darkmoon@connexus.net.au>.

* Makefiles: Added `make uninstall' target, enabled `./configure's
  program name transformations, made VPATH builds possible.


Version 1.4.1   16.Sep.1998

* Fixed `--unoptimize' bug: a frame's transparency could disappear under rare
  circumstances. Bug reported by Rodney Brown <rodneybrown@pmsc.com>


Version 1.4   12.Sep.1998

* Added `--extension' and `--app-extension'.


Version 1.3.4   7.Sep.1998

* More configuration changes.

* Fixed bug in gifview `--geometry' option processing: `--geometry -0-0'
  wasn't recognized.


Version 1.3.2   5.Sep.1998

* Fixed configuration bugs reported by Alexander Mai
  <st002279@hrzpub.tu-darmstadt.de> (OS/2 build didn't work).


Version 1.3.1   4.Sep.1998

* Fixed configuration bug: int32_t could be improperly redefined. Reported by
  Anne "Idiot" Dudfield <anne@lvld.hp.com> and Dax Kelson
  <dkelson@inconnect.com>.


Version 1.3   3.Sep.1998

* Added `--flip-*' and `--rotate-*' options.

* Fixed rare bug in GIF writing code: the last pixel in a frame could
  previously become corrupted.


Version 1.3b1   2.Aug.1998

* Optimization has been completely overhauled. All optimization functions
  are in a separate file, optimize.c. Some bugs have been caught.
  Optimization is now quite powerful, and rarely expands any input file.
  (An expansion of 1-30 bytes usually means that the input file cheated by
  leaving off 'end-of-image' codes, which the standard says must be used.)
  People interested in making optimization even better should contact me,
  or just go ahead and hack the code. Thanks again to David Hedbor
  <david@hedbor.org> for providing test cases.

  Specific changes:

  - The optimizer can handle any input file, even one with local colormaps or
    more than 256 colors. If there are more than 256 colors, an optimal subset
    is placed in the global colormap.

  - The global colormap is reordered so that some images can use a small
    initial portion of it, which lets them compress smaller.

  - Bug fix: Images relying on background disposal are optimized correctly.

  - `-O2' never does worse than `-O1'.

  - Made the `-O2' heuristic better. Some other small changes and
    improvements here and there.

  - The optimizer has been pretty extensively tested using gifdiff.

* New program: gifdiff compares two GIFs for identical appearance. It is
  not built unless you give the `--enable-gifdiff' option to `./configure'.
  It's probably not useful unless you're testing a GIF optimizer.

* Robustness fixes in GIF library.


Version 1.2.1   8.Jun.1998

* `--info' now sends information to standard output. `--info --info' still
  sends information to standard error.

* `--transparent' didn't work. It does now.

* Added `--background' option. Fixed background processing so that an input
  background is reflected in the output GIF.

* Re-fixed small bug with the interaction between per-frame options and
  frame selections.


Version 1.2   28.May.1998

* Fixed small bug with the interaction between per-frame options (`--name',
  `--comment') and frame selections.

* Fixed bad bug in merge: If a global colormap from the source needed to be
  dumped into a local colormap in the destination, the pixel map was wrong,
  resulting in bad colors in the destination.

* Fixed memory leaks. Changed memory usage pattern in gifsicle to
  release source image memory as soon as possible, resulting in a better
  memory profile. Both programs now keep images in compressed form for
  better performance.

* Fixed bugs in gifread.c that corrupted memory when uncompressing some bad
  images.

* Added debugging malloc library (`./configure --enable-dmalloc' to use it).

* Added `--no-delay' and `--no-disposal' options, which should have been there
  all along.

* `--crop' will not generate an image with 0 width or height, even if a
  frame is cropped out of existence.

* Other performance improvements.


Version 1.2b6   25.May.1998

* License clarification in README.

* GIF comments are now printed out more carefully in `--info': binary
  characters appear as backslash escapes. (Literal backslashes are printed
  as `\\'.)

* New `--extension-info/--xinfo' option.

* Removed spurious warning about local colormaps when a `--colors' option
  is in effect.

* Replacing a named frame with another image now keeps the name by default.

* Many changes to gifview. Added `--animate', `--display', `--geometry',
  `--name', `--help' options, keystrokes, multiple GIFs on the command
  line, and a manual page.


Version 1.2b5	12.May.1998

* Longstanding bug fix in gifunopt.c: an interlaced replacement frame
  caused strange behavior when later optimizing, as the underlying data
  wasn't deinterlaced.

* Further improvements in optimizer; specifically, `-O2' works better now
  -- it uses actual image data to look for an unused pixel value when
  there's no transparency specified.


Version 1.2b4	12.May.1998

* Improved `--optimize's performance on images where successive frames had
  different transparent color indexes.


Version 1.2b3	11.May.1998

* Fixed bugs in `--unoptimize': it would try to unoptimize images with
  local color tables and some transparency manipulations could cause a
  silent failure (example: 2 colors; frame 0 = [*11], frame 1 = [*0*],
  where * is a transparent pixel. Unoptimized, frame 1 should contain [*01]
  -- but this can't be expressed with only 2 colors.)

* Greatly improved `--optimize's performance on some images by changing the
  way frames were switched to `--disposal=background'. Problem noticed by
  David Hedbor <david@hedbor.org>

* Documentation improvements.

* Unrecognized extensions are now passed through without change. The
  `--no-extensions' option (currently undocumented) removes all
  unrecognized extensions.

* Bug fix in gifview: frame selections now prevent display of entire GIF.


Version 1.2b2	9.May.1998

* Fixed bad dumb bug in gif.h: lack of parens around macro argument

* Changed heuristic for diversity algorithm: never blend if there are 3 colors
  or less

* Some optimizations to Floyd-Steinberg code


Version 1.2b1	8.May.1998

* Added colormap options: `--colors', `--color-method', `--dither', and
  `--use-colormap'. All this code is in quantize.c.

* Renamed `--color-change' to `--change-color'.


Version 1.1.2

* Added `--color-change' option.

* Added negative frame numbers. `#-N' no longer means `#0-N'; it means the
  `N'th frame from the end (where `#-1' is the last frame). You can use
  negative frame numbers in ranges as well (e.g., `#-5--1').


Version 1.1.1	22.Nov.1997

* Fixed bug in CLP which segmentation-faulted on `-' arguments.


Version 1.1	20.Nov.1997

* Added `--crop' option.

* Changed usage behavior on bad command lines.


Version 1.0	21.Jun.1997

* Added `--output/-o' option to specify output filename.

* Slight behavior change: Now, if you replace a frame (say frame #2), its
  delay value will be preserved in the replacement frame, unless you give
  an explicit delay. (Before, the replacement frame's delay would be used,
  which was probably 0.)


Version 0.91	15.Jun.1997

* Bug fix: `--optimize' didn't handle the bottom row of an image's changed
  area correctly. This could lead to incorrect animations. Specific change:
  merge.c line 744: was y < fbt, now y <= fbt.

* Added `-S' as synonym for `--logical-screen'. 


Version 0.9	12.Jun.1997

* First public release.<|MERGE_RESOLUTION|>--- conflicted
+++ resolved
@@ -1,8 +1,6 @@
 Gifsicle NEWS
  
-<<<<<<< HEAD
-=======
 Version 1.88   1.Jul.2015
 
 * Fix bug where long comments were read incorrectly. Reported by
@@ -39,7 +37,6 @@
 
  
->>>>>>> cc2d1931
 Version 1.84   29.Jun.2014
 
 * Correct optimizer bug that affected GIFs with 65535 or more total
