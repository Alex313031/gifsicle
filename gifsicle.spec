Summary:	GIF image and animation manipulator

Name:		gifsicle
<<<<<<< HEAD
Version:	1.84
Release:	1
Source:		http://www.lcdf.org/gifsicle/gifsicle-1.84.tar.gz
=======
Version:	1.88
Release:	1
Source:		http://www.lcdf.org/gifsicle/gifsicle-1.88.tar.gz
>>>>>>> cc2d1931

Icon:		logo1.gif
URL:		http://www.lcdf.org/gifsicle/

Group:		Applications/Graphics
Vendor:		Little Cambridgeport Design Factory
Packager:	Eddie Kohler <ekohler@gmail.com>
License:	GPL

BuildRoot:	/tmp/gifsicle-build

%description
Gifsicle manipulates GIF image files on the
command line. It supports merging several GIFs
into a GIF animation; exploding an animation into
its component frames; changing individual frames
in an animation; turning interlacing on and off;
adding transparency; adding delays, disposals, and
looping to animations; adding or removing
comments; optimizing animations for space; and
changing images' colormaps, among other things.

The gifsicle package contains two other programs:
gifview, a lightweight GIF viewer for X, can show
animations as slideshows or in real time, and
gifdiff compares two GIFs for identical visual
appearance.

%prep
%setup

%build
%configure
make

%install
[ "$RPM_BUILD_ROOT" != "/" ] && [ -d $RPM_BUILD_ROOT ] && rm -rf $RPM_BUILD_ROOT
mkdir -p $RPM_BUILD_ROOT
make DESTDIR=$RPM_BUILD_ROOT install

%clean
[ "$RPM_BUILD_ROOT" != "/" ] && [ -d $RPM_BUILD_ROOT ] && rm -rf $RPM_BUILD_ROOT

%post

%files
%attr(-,root,root) %doc NEWS README
%attr(0755,root,root) %{_bindir}/gifsicle
%attr(0755,root,root) %{_bindir}/gifdiff
%attr(0755,root,root) %{_bindir}/gifview
%attr(0644,root,root) %{_mandir}/man1/gifsicle.1*
%attr(0644,root,root) %{_mandir}/man1/gifdiff.1*
%attr(0644,root,root) %{_mandir}/man1/gifview.1*<|MERGE_RESOLUTION|>--- conflicted
+++ resolved
@@ -1,15 +1,9 @@
 Summary:	GIF image and animation manipulator
 
 Name:		gifsicle
-<<<<<<< HEAD
-Version:	1.84
-Release:	1
-Source:		http://www.lcdf.org/gifsicle/gifsicle-1.84.tar.gz
-=======
 Version:	1.88
 Release:	1
 Source:		http://www.lcdf.org/gifsicle/gifsicle-1.88.tar.gz
->>>>>>> cc2d1931
 
 Icon:		logo1.gif
 URL:		http://www.lcdf.org/gifsicle/
